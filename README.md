# tractusx-sdk-services
Test orchestrator &amp; DT Pull Service - Helps new partners in onboarding

<<<<<<< HEAD
These two services are both needed for the Testbed to work: both microservices needs to be up and running.
For more detailed documentation please visit each microservice's readme and docs.

### Local Kubernetes deployment

Helm is used in this project to ease Kubernetes deployment.

Deploy the microservices to Kubernetes with Helm
```sh
helm upgrade --install test_orchestrator ./charts/test_orchestrator --namespace default
helm upgrade --install dt-pull ./charts/dt-pull --namespace default --create-namespace
```
=======
>>>>>>> c8a55e1a
## Licenses

- [Apache-2.0](https://raw.githubusercontent.com/eclipse-tractusx/tractusx-sdk-services/main/LICENSE) for code
- [CC-BY-4.0](https://spdx.org/licenses/CC-BY-4.0.html) for non-code

## NOTICE

This work is licensed under the [CC-BY-4.0](https://creativecommons.org/licenses/by/4.0/legalcode).

- SPDX-License-Identifier: CC-BY-4.0
<<<<<<< HEAD
- SPDX-FileCopyrightText: 2025 BMW AG
- SPDX-FileCopyrightText: 2025 Contributors to the Eclipse Foundation
- Source URL: https://github.com/eclipse-tractusx/tractusx-sdk-services
=======
>>>>>>> c8a55e1a
- SPDX-FileCopyrightText: 2025 Contributors to the Eclipse Foundation
- Source URL: https://github.com/eclipse-tractusx/tractusx-sdk-services<|MERGE_RESOLUTION|>--- conflicted
+++ resolved
@@ -1,7 +1,6 @@
 # tractusx-sdk-services
 Test orchestrator &amp; DT Pull Service - Helps new partners in onboarding
 
-<<<<<<< HEAD
 These two services are both needed for the Testbed to work: both microservices needs to be up and running.
 For more detailed documentation please visit each microservice's readme and docs.
 
@@ -14,8 +13,6 @@
 helm upgrade --install test_orchestrator ./charts/test_orchestrator --namespace default
 helm upgrade --install dt-pull ./charts/dt-pull --namespace default --create-namespace
 ```
-=======
->>>>>>> c8a55e1a
 ## Licenses
 
 - [Apache-2.0](https://raw.githubusercontent.com/eclipse-tractusx/tractusx-sdk-services/main/LICENSE) for code
@@ -26,11 +23,6 @@
 This work is licensed under the [CC-BY-4.0](https://creativecommons.org/licenses/by/4.0/legalcode).
 
 - SPDX-License-Identifier: CC-BY-4.0
-<<<<<<< HEAD
 - SPDX-FileCopyrightText: 2025 BMW AG
 - SPDX-FileCopyrightText: 2025 Contributors to the Eclipse Foundation
-- Source URL: https://github.com/eclipse-tractusx/tractusx-sdk-services
-=======
->>>>>>> c8a55e1a
-- SPDX-FileCopyrightText: 2025 Contributors to the Eclipse Foundation
 - Source URL: https://github.com/eclipse-tractusx/tractusx-sdk-services